"""A naive failure finder that just randomly samples trajectories."""

import numpy as np
from gymnasium.core import ActType, ObsType
from tomsutils.utils import sample_seed_from_rng

from hybrid_failure_discovery.controllers.controller import ConstraintBasedController
from hybrid_failure_discovery.envs.constraint_based_env_model import (
    ConstraintBasedEnvModel,
)
from hybrid_failure_discovery.failure_finders.failure_finder import (
    FailureFinder,
    FailureMonitor,
)
from pdb import set_trace as st

class RandomShootingFailureFinder(FailureFinder):
    """A naive failure finder that just randomly samples trajectories."""

    def __init__(
        self,
        max_num_trajectories: int = 1000,
        max_trajectory_length: int = 100,
        seed: int = 0,
    ) -> None:
        self._max_num_trajectories = max_num_trajectories
        self._max_trajectory_length = max_trajectory_length
        self._seed = seed
        self._rng = np.random.default_rng(seed)

    def run(
        self,
        env: ConstraintBasedEnvModel[ObsType, ActType],
        controller: ConstraintBasedController[ObsType, ActType],
        failure_monitor: FailureMonitor[ObsType, ActType],
    ) -> tuple[list[ObsType], list[ActType]] | None:
        for traj_idx in range(self._max_num_trajectories):
            # Sample an initial state.
            initial_states = env.get_initial_states()
            initial_states.seed(sample_seed_from_rng(self._rng))
            state = initial_states.sample()
            # Reset the controller and monitor.
            controller.reset(state)
            failure_monitor.reset(state)
            # Record the trajectory.
            states = [state]
            actions: list[ActType] = []
            failure_found = False
            for _ in range(self._max_trajectory_length):
<<<<<<< HEAD
                # Get the next action.
                action = controller.step(state)

=======
                # Sample an action.
                action_space = controller.step_action_space(state)
                action_space.seed(sample_seed_from_rng(self._rng))
                action = action_space.sample()
>>>>>>> 044433e9
                # Update the state.
                next_states = env.get_next_states(state, action) # Possible states of the environment
                next_states.seed(sample_seed_from_rng(self._rng))
                state = next_states.sample() # Possible selections by the environment.
                # Save the trajectory.
                actions.append(action)
                states.append(state)
                # Check for failure.
                if failure_monitor.step(action, state):
                    failure_found = True
                    break
            # Failure found, we're done!
            if failure_found:
                print(f"Found a failure after {traj_idx+1} trajectory samples")
                return states, actions
        print("Failure finding failed.")
        return None<|MERGE_RESOLUTION|>--- conflicted
+++ resolved
@@ -12,7 +12,7 @@
     FailureFinder,
     FailureMonitor,
 )
-from pdb import set_trace as st
+
 
 class RandomShootingFailureFinder(FailureFinder):
     """A naive failure finder that just randomly samples trajectories."""
@@ -47,16 +47,10 @@
             actions: list[ActType] = []
             failure_found = False
             for _ in range(self._max_trajectory_length):
-<<<<<<< HEAD
-                # Get the next action.
-                action = controller.step(state)
-
-=======
                 # Sample an action.
                 action_space = controller.step_action_space(state)
                 action_space.seed(sample_seed_from_rng(self._rng))
                 action = action_space.sample()
->>>>>>> 044433e9
                 # Update the state.
                 next_states = env.get_next_states(state, action) # Possible states of the environment
                 next_states.seed(sample_seed_from_rng(self._rng))
